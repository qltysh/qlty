--- conflicted
+++ resolved
@@ -19,11 +19,7 @@
       def run(stdout_io, stderr_io = StringIO.new)
         timed_out = false
         pid, _, out, err = POSIX::Spawn.popen4(*docker_run_command)
-<<<<<<< HEAD
-=======
-        engine_running = true
         Analyzer.statsd.increment("cli.engines.started")
->>>>>>> 24c9ef8b
 
         t_out = Thread.new do
           out.each_line("\0") do |chunk|
@@ -41,22 +37,8 @@
 
         t_timeout = Thread.new do
           sleep TIMEOUT
-<<<<<<< HEAD
           run_command("docker kill #{container_name} || true")
           timed_out = true
-=======
-
-          if engine_running
-            Thread.current.abort_on_exception = true
-            run_command("docker kill #{container_name}")
-
-            Analyzer.statsd.increment("cli.engines.result.error")
-            Analyzer.statsd.increment("cli.engines.result.error.timeout")
-            Analyzer.statsd.increment("cli.engines.names.#{name}.result.error")
-            Analyzer.statsd.increment("cli.engines.names.#{name}.result.error.timeout")
-            raise EngineTimeout, "engine #{name} ran past #{TIMEOUT} seconds and was killed"
-          end
->>>>>>> 24c9ef8b
         end
 
         pid, status = Process.waitpid2(pid)
