--- conflicted
+++ resolved
@@ -37,13 +37,8 @@
           config: @config,
           container_label: @container_label,
           source_dir: @source_dir,
-<<<<<<< HEAD
-          requested_paths: @requested_paths
+          requested_paths: @requested_paths,
         ).run
-=======
-          requested_paths: @requested_paths,
-        )
->>>>>>> 42390b66
       end
 
       def run_engine(engine, container_listener)
