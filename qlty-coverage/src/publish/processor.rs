use crate::publish::{metrics::CoverageMetrics, Plan, Report, Results};
use anyhow::Result;
use qlty_types::tests::v1::FileCoverage;
<<<<<<< HEAD
use std::{collections::HashSet, path::PathBuf};
=======
use serde::Serialize;
use std::{collections::HashMap, path::PathBuf};
>>>>>>> 1a66f31b

pub struct Processor {
    plan: Plan,
    results: Results,
}

impl Processor {
    pub fn new(plan: &Plan, results: Results) -> Self {
        Self {
            plan: plan.clone(),
            results,
        }
    }

    pub fn compute(&self) -> Result<Report> {
        let mut report_files = self.results.report_files.clone();

        report_files.iter_mut().for_each(|f| {
            f.build_id = self.plan.metadata.build_id.clone();
            f.tag = self.plan.metadata.tag.clone();
        });

        let mut transformed_file_coverages = self
            .results
            .file_coverages
            .iter()
            .filter_map(|file_coverage| self.transform(file_coverage.to_owned()))
            .collect::<Vec<_>>();

<<<<<<< HEAD
        let mut found_files = HashSet::new();
        let mut missing_files = HashSet::new();
=======
        let mut missing_files = vec![];
>>>>>>> 1a66f31b

        if self.plan.skip_missing_files {
            transformed_file_coverages.retain(|file_coverage| {
                match PathBuf::from(&file_coverage.path).try_exists() {
<<<<<<< HEAD
                    Ok(true) => {
                        found_files.insert(file_coverage.path.clone());
                        true
                    }
                    _ => {
                        missing_files.insert(file_coverage.path.clone());
=======
                    Ok(true) => true,
                    _ => {
                        missing_files.push(file_coverage.path.clone());
>>>>>>> 1a66f31b
                        false
                    }
                }
            });
        } else {
            for file_coverage in &self.results.file_coverages {
                match PathBuf::from(&file_coverage.path).try_exists() {
<<<<<<< HEAD
                    Ok(true) => {
                        found_files.insert(file_coverage.path.clone());
                    }
                    _ => {
                        missing_files.insert(file_coverage.path.clone());
                    }
                }
            }
        }

        let totals = CoverageMetrics::calculate(&transformed_file_coverages);
=======
                    Ok(true) => {}
                    _ => missing_files.push(file_coverage.path.clone()),
                }
            }
        }

        let coverage_metrics = self.calculate_coverage_metrics(&transformed_file_coverages);
>>>>>>> 1a66f31b

        Ok(Report {
            metadata: self.plan.metadata.clone(),
            report_files,
            file_coverages: transformed_file_coverages,
<<<<<<< HEAD
            totals,
            missing_files,
            found_files,
=======
            coverage_metrics,
            missing_files,
>>>>>>> 1a66f31b
        })
    }

    fn transform(&self, file_coverage: FileCoverage) -> Option<FileCoverage> {
        let mut file_coverage: Option<FileCoverage> = Some(file_coverage.clone());

        for transformer in self.plan.transformers.iter() {
            if file_coverage.is_some() {
                file_coverage = transformer.transform(file_coverage.unwrap());
            } else {
                return None;
            }
        }

        file_coverage
    }
}<|MERGE_RESOLUTION|>--- conflicted
+++ resolved
@@ -1,12 +1,8 @@
-use crate::publish::{metrics::CoverageMetrics, Plan, Report, Results};
+use crate::publish::{Plan, Report, Results, metrics::CoverageMetrics};
 use anyhow::Result;
 use qlty_types::tests::v1::FileCoverage;
-<<<<<<< HEAD
-use std::{collections::HashSet, path::PathBuf};
-=======
-use serde::Serialize;
-use std::{collections::HashMap, path::PathBuf};
->>>>>>> 1a66f31b
+use std::collections::HashSet;
+use std::path::PathBuf;
 
 pub struct Processor {
     plan: Plan,
@@ -36,28 +32,18 @@
             .filter_map(|file_coverage| self.transform(file_coverage.to_owned()))
             .collect::<Vec<_>>();
 
-<<<<<<< HEAD
         let mut found_files = HashSet::new();
         let mut missing_files = HashSet::new();
-=======
-        let mut missing_files = vec![];
->>>>>>> 1a66f31b
 
         if self.plan.skip_missing_files {
             transformed_file_coverages.retain(|file_coverage| {
                 match PathBuf::from(&file_coverage.path).try_exists() {
-<<<<<<< HEAD
                     Ok(true) => {
                         found_files.insert(file_coverage.path.clone());
                         true
                     }
                     _ => {
                         missing_files.insert(file_coverage.path.clone());
-=======
-                    Ok(true) => true,
-                    _ => {
-                        missing_files.push(file_coverage.path.clone());
->>>>>>> 1a66f31b
                         false
                     }
                 }
@@ -65,7 +51,6 @@
         } else {
             for file_coverage in &self.results.file_coverages {
                 match PathBuf::from(&file_coverage.path).try_exists() {
-<<<<<<< HEAD
                     Ok(true) => {
                         found_files.insert(file_coverage.path.clone());
                     }
@@ -77,28 +62,14 @@
         }
 
         let totals = CoverageMetrics::calculate(&transformed_file_coverages);
-=======
-                    Ok(true) => {}
-                    _ => missing_files.push(file_coverage.path.clone()),
-                }
-            }
-        }
-
-        let coverage_metrics = self.calculate_coverage_metrics(&transformed_file_coverages);
->>>>>>> 1a66f31b
 
         Ok(Report {
             metadata: self.plan.metadata.clone(),
             report_files,
             file_coverages: transformed_file_coverages,
-<<<<<<< HEAD
             totals,
             missing_files,
             found_files,
-=======
-            coverage_metrics,
-            missing_files,
->>>>>>> 1a66f31b
         })
     }
 
