--- conflicted
+++ resolved
@@ -316,11 +316,7 @@
         let formatter = if self.json {
             JsonFormatter::new(report.issues.clone())
         } else {
-<<<<<<< HEAD
-            TextFormatter::new(report, settings.verbose, self.summary)
-=======
-            TextFormatter::new(report, &plan.workspace, settings.verbose)
->>>>>>> 02b003f4
+            TextFormatter::new(report, &plan.workspace, settings.verbose, self.summary)
         };
 
         formatter.write_to(&mut std::io::stdout())
