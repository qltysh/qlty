--- conflicted
+++ resolved
@@ -1,5 +1,5 @@
 use crate::{CommandError, CommandSuccess};
-use anyhow::{bail, Result};
+use anyhow::{Result, bail};
 use clap::Args;
 use console::style;
 use git2::Repository;
@@ -7,13 +7,12 @@
 use num_format::{Locale, ToFormattedString as _};
 use qlty_config::version::LONG_VERSION;
 use qlty_config::{QltyConfig, Workspace};
-use qlty_coverage::ci::{GitHub, CI};
+use qlty_coverage::ci::{CI, GitHub};
 use qlty_coverage::eprintln_unless;
 use qlty_coverage::formats::Formats;
 use qlty_coverage::print::{print_report_as_json, print_report_as_text};
 use qlty_coverage::publish::{Plan, Planner, Processor, Reader, Report, Settings, Upload};
 use regex::Regex;
-use std::collections::HashSet;
 use std::io::Write as _;
 use std::path::PathBuf;
 use std::time::Instant;
@@ -139,27 +138,9 @@
         self.print_coverage_files(&plan);
 
         let results = Reader::new(&plan).read()?;
-<<<<<<< HEAD
         let mut report = Processor::new(&plan, results).compute()?;
 
         self.print_coverage_data(&report);
-=======
-        let original_paths = results
-            .file_coverages
-            .iter()
-            .map(|f| f.path.clone())
-            .collect::<std::collections::HashSet<_>>();
-
-        let mut report = Processor::new(&plan, results).compute()?;
-
-        let processed_paths = report
-            .file_coverages
-            .iter()
-            .map(|f| f.path.clone())
-            .collect::<std::collections::HashSet<_>>();
-
-        self.print_coverage_data(&report, original_paths, processed_paths);
->>>>>>> 1a66f31b
 
         if self.print {
             self.show_report(&report)?;
@@ -185,7 +166,9 @@
 
     fn validate_plan(&self, plan: &Plan) -> Result<()> {
         if plan.metadata.commit_sha.is_empty() {
-            bail!("Unable to determine commit SHA from the environment.\nPlease provide it using --override-commit-sha")
+            bail!(
+                "Unable to determine commit SHA from the environment.\nPlease provide it using --override-commit-sha"
+            )
         }
 
         if plan.report_files.is_empty() {
@@ -375,7 +358,6 @@
         eprintln_unless!(self.quiet, "{}", written);
     }
 
-<<<<<<< HEAD
     fn print_coverage_data(&self, report: &Report) {
         self.print_section_header(" COVERAGE DATA ");
 
@@ -397,38 +379,11 @@
 
         if !missing_files.is_empty() {
             let missing_percent = (missing_files.len() as f32 / total_files_count as f32) * 100.0;
-=======
-    fn print_coverage_data(
-        &self,
-        report: &Report,
-        original_paths: HashSet<String>,
-        processed_paths: HashSet<String>,
-    ) {
-        self.print_section_header(" COVERAGE DATA ");
-
-        eprintln_unless!(
-            self.quiet,
-            "{}",
-            style(format!(
-                "    {} unique code file paths",
-                processed_paths.len()
-            ))
-            .dim()
-        );
-
-        let mut missing_files = report.missing_files.clone();
-        missing_files.sort();
-
-        if !missing_files.is_empty() {
-            let missing_percent =
-                (missing_files.len() as f32 / original_paths.len() as f32) * 100.0;
->>>>>>> 1a66f31b
 
             eprintln_unless!(
                 self.quiet,
                 "    {}",
                 style(format!(
-<<<<<<< HEAD
                     "{} {} missing on disk ({:.1}%)",
                     missing_files.len().to_formatted_string(&Locale::en),
                     if missing_files.len() == 1 {
@@ -436,10 +391,6 @@
                     } else {
                         "paths are"
                     },
-=======
-                    "{} paths are missing on disk ({:.1}%)",
-                    missing_files.len(),
->>>>>>> 1a66f31b
                     missing_percent
                 ))
                 .bold()
@@ -466,16 +417,12 @@
                 eprintln_unless!(
                     self.quiet,
                     "      {} {}",
-<<<<<<< HEAD
                     style(format!(
                         "... and {} more",
                         remaining.to_formatted_string(&Locale::en)
                     ))
                     .dim()
                     .yellow(),
-=======
-                    style(format!("... and {} more", remaining)).dim().yellow(),
->>>>>>> 1a66f31b
                     style("(Use --verbose to see all)").dim()
                 );
             }
@@ -542,27 +489,19 @@
                 uncovered_lines,
                 width = max_length
             );
-<<<<<<< HEAD
             eprintln_unless!(
                 self.quiet,
                 "    Omitted Lines:      {:>width$}",
                 omitted_lines,
                 width = max_length
             );
-=======
->>>>>>> 1a66f31b
             eprintln_unless!(self.quiet, "");
             eprintln_unless!(
                 self.quiet,
                 "    {}",
                 style(format!(
-<<<<<<< HEAD
                     "Line Coverage:       {:.2}%",
                     report.totals.coverage_percentage
-=======
-                    "Line Coverage        {:.2}%",
-                    report.coverage_metrics.coverage_percentage
->>>>>>> 1a66f31b
                 ))
                 .bold()
             );
@@ -657,7 +596,9 @@
                     Ok(repository) => repository,
                     Err(err) => {
                         debug!("Find repository name: {}", err);
-                        bail!("Could not infer project name from environment, please provide it using --project")
+                        bail!(
+                            "Could not infer project name from environment, please provide it using --project"
+                        )
                     }
                 }
             };
