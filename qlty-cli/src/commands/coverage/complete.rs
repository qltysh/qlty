--- conflicted
+++ resolved
@@ -12,16 +12,11 @@
 };
 use std::time::Instant;
 
-<<<<<<< HEAD
-const LEGACY_API_URL: &str = "https://qlty.sh/api";
-
 #[derive(Debug, Default, Clone)]
 pub struct CompleteResult {
     pub url: String,
 }
 
-=======
->>>>>>> b28dfa30
 #[derive(Debug, Args, Default)]
 pub struct Complete {
     #[arg(long)]
@@ -136,9 +131,8 @@
     fn request_complete(
         metadata: &qlty_types::tests::v1::CoverageMetadata,
         token: &str,
-<<<<<<< HEAD
     ) -> Result<CompleteResult> {
-        let client = QltyClient::new(Some(LEGACY_API_URL), Some(token.into()));
+        let client = QltyClient::new(Some(&get_legacy_api_url()), Some(token.into()));
         let response = client.post_coverage_metadata("/coverage/complete", metadata)?;
 
         let url = response
@@ -150,11 +144,5 @@
         Ok(CompleteResult {
             url: url.to_string(),
         })
-=======
-    ) -> Result<Value> {
-        let legacy_api_url = get_legacy_api_url();
-        let client = QltyClient::new(Some(&legacy_api_url), Some(token.into()));
-        client.post_coverage_metadata("/coverage/complete", metadata)
->>>>>>> b28dfa30
     }
 }