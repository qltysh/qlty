name: Unit Tests
on:
  workflow_dispatch:
  push:
    branches:
      - main
    paths:
      - "qlty-*/**"
      - "Cargo.*"
      - ".github/workflows/cli.yml"
  pull_request:
    paths:
      - "qlty-*/**"
      - "Cargo.*"
      - ".github/workflows/cli.yml"

permissions:
  actions: write
  contents: read
  id-token: write

env:
  CARGO_TERM_COLOR: always

jobs:
  test:
    strategy:
      fail-fast: false
      matrix:
        os: [ubuntu-latest, macos-15, windows-latest]
    name: ${{ matrix.os }}
    runs-on: ${{ matrix.os }}
    concurrency:
      group: ${{ github.workflow }}-${{ github.ref }}-${{ matrix.os }}
      cancel-in-progress: true

    steps:
      - run: git config --global core.autocrlf false

      - name: Checkout qlty
        uses: actions/checkout@v4

      - name: Install Rust toolchain
        uses: actions-rust-lang/setup-rust-toolchain@v1
        with:
          toolchain: stable

      - name: Install cargo-llvm-cov
        uses: taiki-e/install-action@cargo-llvm-cov

      - name: Cache Rust
        uses: Swatinem/rust-cache@v2

      - name: Run Test
        run: cargo llvm-cov --lcov --output-path target/lcov.info -- --include-ignored

<<<<<<< HEAD
      - uses: qltysh/qlty-action/coverage@bh-summary
=======
      - uses: qltysh/qlty-action/coverage@main
        if: ${{ matrix.os != 'windows-latest' }}
>>>>>>> 588e79e5
        with:
          oidc: true
          files: target/lcov.info
          tag: ${{ matrix.os }}
          skip-errors: false<|MERGE_RESOLUTION|>--- conflicted
+++ resolved
@@ -54,12 +54,8 @@
       - name: Run Test
         run: cargo llvm-cov --lcov --output-path target/lcov.info -- --include-ignored
 
-<<<<<<< HEAD
       - uses: qltysh/qlty-action/coverage@bh-summary
-=======
-      - uses: qltysh/qlty-action/coverage@main
         if: ${{ matrix.os != 'windows-latest' }}
->>>>>>> 588e79e5
         with:
           oidc: true
           files: target/lcov.info
