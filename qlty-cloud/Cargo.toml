[package]
name = "qlty-cloud"
version.workspace = true
authors.workspace = true
description.workspace = true
documentation.workspace = true
homepage.workspace = true
repository.workspace = true
keywords.workspace = true
categories.workspace = true
license-file.workspace = true
edition.workspace = true

[lib]
doctest = false
test = false

[dependencies]
actix-web.workspace = true
anyhow.workspace = true
console.workspace = true
flate2.workspace = true
http.workspace = true
keyring.workspace = true
prost.workspace = true
qlty-config.workspace = true
qlty-analysis.workspace = true
qlty-types.workspace = true
serde_json.workspace = true
serde-querystring.workspace = true
serde.workspace = true
<<<<<<< HEAD
tokio.workspace = true
=======
tiny_http.workspace = true
>>>>>>> c67ff25d
tracing.workspace = true
ureq.workspace = true
uuid.workspace = true
webbrowser.workspace = true<|MERGE_RESOLUTION|>--- conflicted
+++ resolved
@@ -29,11 +29,7 @@
 serde_json.workspace = true
 serde-querystring.workspace = true
 serde.workspace = true
-<<<<<<< HEAD
-tokio.workspace = true
-=======
 tiny_http.workspace = true
->>>>>>> c67ff25d
 tracing.workspace = true
 ureq.workspace = true
 uuid.workspace = true
