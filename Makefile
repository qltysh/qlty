.PHONY: build install uninstall

PREFIX ?= /usr/local

image:
	docker build -t codeclimate/codeclimate .

install:
	bin/check
	docker pull codeclimate/codeclimate:latest
	docker images | awk '/codeclimate\/codeclimate-/ { print $$1 }' | xargs -n1 docker pull || true
	mkdir -p $(DESTDIR)$(PREFIX)/bin
	install -m 0755 codeclimate-wrapper $(DESTDIR)$(PREFIX)/bin/codeclimate

uninstall:
	$(RM) $(DESTDIR)$(PREFIX)/bin/codeclimate
	docker rmi codeclimate/codeclimate:latest
<<<<<<< HEAD

.PHONY: build install uninstall
=======
>>>>>>> a8b01ccd
<|MERGE_RESOLUTION|>--- conflicted
+++ resolved
@@ -14,9 +14,4 @@
 
 uninstall:
 	$(RM) $(DESTDIR)$(PREFIX)/bin/codeclimate
-	docker rmi codeclimate/codeclimate:latest
-<<<<<<< HEAD
-
-.PHONY: build install uninstall
-=======
->>>>>>> a8b01ccd
+	docker rmi codeclimate/codeclimate:latest