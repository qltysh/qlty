use self::config::enabled_plugins; //, enabled_runtime_template};
use self::level_filter::LevelFilter;
use self::plugin::PluginPlanner;
use self::plugin_mode_transformer::PluginModeTransformer;
use crate::cache::{IssueCache, IssuesCacheHit};
use crate::executor::staging_area::{Mode, StagingArea};
use crate::issue_muter::IssueMuter;
use crate::patch_builder::PatchBuilder;
use crate::planner::config_files::plugin_configs;
use crate::planner::config_files::PluginConfigFile;
use crate::Settings;
use anyhow::{bail, Error, Result};
use check_filters::CheckFilters;
use document_url_generator::DocumentUrlGenerator;
use itertools::Itertools;
use qlty_analysis::cache::{Cache, FilesystemCache, NullCache};
use qlty_analysis::git::{compute_upstream, DiffLineFilter};
use qlty_analysis::workspace_entries::TargetMode;
use qlty_config::config::issue_transformer::IssueTransformer;
use qlty_config::config::{DriverType, PluginDef};
use qlty_config::{QltyConfig, Workspace};
use qlty_types::analysis::v1::ExecutionVerb;
use rayon::prelude::*;
use std::collections::HashMap;
use std::time::Instant;
use tracing::{debug, info};

pub mod check_filters;
mod config;
pub mod config_files;
mod document_url_generator;
mod driver;
mod invocation_directory;
mod invocation_plan;
mod level_filter;
mod plan;
mod plugin;
mod plugin_mode_transformer;
mod plugin_workspace_entry_finder_builder;
pub mod source_extractor;
pub mod target;
mod target_batcher;

pub use config::plugin_supported_on_platform;
pub use invocation_plan::InvocationPlan;
pub use plan::Plan;
pub use plugin_workspace_entry_finder_builder::PluginWorkspaceEntryFinderBuilder;

#[derive(Debug, Clone)]
pub struct ActivePlugin {
    pub name: String,
    pub plugin: PluginDef,
}

#[derive(Debug, Clone)]
pub struct Planner {
    verb: ExecutionVerb,
    settings: Settings,
    workspace: Workspace,
    config: QltyConfig,
    staging_area: StagingArea,
    issue_cache: IssueCache,
    target_mode: Option<TargetMode>,
    workspace_entry_finder_builder: Option<PluginWorkspaceEntryFinderBuilder>,
    cache_hits: Vec<IssuesCacheHit>,
    active_plugins: Vec<ActivePlugin>,
    plugin_configs: HashMap<String, Vec<PluginConfigFile>>,
    invocations: Vec<InvocationPlan>,
    transformers: Vec<Box<dyn IssueTransformer>>,
}

impl Planner {
    pub fn new(verb: ExecutionVerb, settings: &Settings) -> Result<Self> {
        let workspace = Workspace::for_root(&settings.root)?;
        let cache = Self::build_cache(&workspace, settings)?;
        let issue_cache = IssueCache::new(cache.clone());

        Ok(Self {
            verb,
            settings: settings.clone(),
            workspace: workspace.clone(),
            config: workspace.config()?,
            staging_area: StagingArea::generate(Mode::Source, workspace.root.clone(), None),
            issue_cache,
            target_mode: None,
            workspace_entry_finder_builder: None,
            cache_hits: vec![],
            active_plugins: vec![],
            plugin_configs: HashMap::new(),
            invocations: vec![],
            transformers: vec![],
        })
    }

    pub fn compute(&mut self) -> Result<Plan, Error> {
        let timer = Instant::now();
        self.compute_workspace_entries_strategy()?;
        self.compute_enabled_plugins()?;
        self.compute_staging_area()?;
        self.compute_invocations()?;
        self.compute_transformers();
        let plan = self.build_plan();
        info!(
            "Planned {} invocations ({} cache hits) in {:.2}s",
            self.invocations.len(),
            self.cache_hits.len(),
            timer.elapsed().as_secs_f32()
        );
        plan
    }

    // default staging area is set to Source for linters
    // unless we encounter a formatter
    fn compute_staging_area(&mut self) -> Result<()> {
        for active_plugin in &self.active_plugins {
            let plugin = &active_plugin.plugin;
            for (_, driver) in &plugin.drivers {
                if driver.driver_type == DriverType::Formatter {
                    self.staging_area = StagingArea::generate(
                        Mode::ReadWrite,
                        self.workspace.root.clone(),
                        Some(self.workspace.library()?.tmp_dir()),
                    );

                    return Ok(());
                }
            }
        }

        Ok(())
    }

    fn compute_workspace_entries_strategy(&mut self) -> Result<()> {
        self.target_mode = Some(self.compute_target_mode());

        let mut builder = PluginWorkspaceEntryFinderBuilder {
            mode: self.target_mode.as_ref().unwrap().clone(),
            root: self.settings.root.clone(),
            paths: self.settings.paths.clone(),
            file_types: self.config.file_types.clone(),
            ignores: self.config.ignore.clone(),
            ..Default::default()
        };

        builder.compute()?;

        self.workspace_entry_finder_builder = Some(builder);

        Ok(())
    }

    fn compute_enabled_plugins(&mut self) -> Result<()> {
        self.active_plugins = enabled_plugins(self)?;
        self.plugin_configs = plugin_configs(self)?;
        Ok(())
    }

    fn compute_invocations(&mut self) -> Result<()> {
        let timer = Instant::now();

        let mut plugin_planners = vec![];
        let mut plugin_prefixes = HashMap::new();

        for active_plugin in &self.active_plugins {
            if let Some(prefix) = &active_plugin.plugin.prefix {
                plugin_prefixes
                    .entry(&active_plugin.name)
                    .or_insert(vec![])
                    .push(prefix.clone());
            }
        }

        for active_plugin in &self.active_plugins {
            match PluginPlanner::new(
                self,
                active_plugin.clone(),
                plugin_prefixes
                    .get(&active_plugin.name)
                    .cloned()
                    .unwrap_or_default(),
            ) {
                Ok(planner) => plugin_planners.push(planner),
                Err(err) => bail!(
                    "Failed to create plugin planner for {}: {}",
                    active_plugin.name,
                    err
                ),
            }
        }

        let results = plugin_planners
            .par_iter_mut()
            .map(|planner| planner.compute())
            .collect::<Vec<_>>();

        for result in results {
            if let Err(err) = result {
                bail!("Failed to compute invocations: {}", err);
            }
        }

        let driver_planners = plugin_planners
            .iter()
            .flat_map(|planner| planner.driver_planners.clone())
            .collect_vec();

        self.cache_hits = driver_planners
            .iter()
            .flat_map(|driver_planner| driver_planner.cache_hits.clone())
            .collect();

        self.invocations = driver_planners
            .iter()
            .flat_map(|driver_planner| driver_planner.invocations.clone())
            .collect();

        debug!(
            "Planned {} enabled plugins in {:.2}s",
            self.active_plugins.len(),
            timer.elapsed().as_secs_f32()
        );
        Ok(())
    }

    fn compute_transformers(&mut self) {
        let workspace_entry_finder_builder = match self.workspace_entry_finder_builder.as_mut() {
            Some(builder) => builder,
            None => {
                debug!("No workspace entry finder builder available for transformers");
                return;
            }
        };

        let result = workspace_entry_finder_builder
            .clone()
<<<<<<< HEAD
            .diff_line_filter()
        {
=======
            .lock()
            .map_err(|_| {
                debug!("Failed to lock workspace entry finder builder");
            })
            .and_then(|mut builder| {
                builder.diff_line_filter().map_err(|_| {
                    debug!("Failed to get diff line filter");
                })
            });

        if let Ok(diff_line_filter) = result {
>>>>>>> b1d262d5
            self.transformers.push(diff_line_filter);

            if !self.settings.emit_existing_issues {
                match &self.target_mode.as_ref() {
                    Some(TargetMode::UpstreamDiff(_)) | Some(TargetMode::HeadDiff) => {
                        self.transformers.push(Box::new(DiffLineFilter));
                    }
                    _ => {}
                }
            }
        }

        for ignore in &self.config.ignore {
            self.transformers.push(Box::new(ignore.clone()));
        }

        self.transformers.push(Box::new(CheckFilters {
            filters: self.settings.filters.clone(),
        }));

        self.transformers.push(Box::new(LevelFilter {
            level: self.settings.level,
        }));

        self.transformers.push(Box::new(DocumentUrlGenerator {
            enabled_plugins: self.active_plugins.clone(),
        }));

        self.transformers.push(Box::new(PluginModeTransformer {
            plugins: self.config.plugin.clone(),
        }));

        self.transformers
            .push(Box::new(PatchBuilder::new(self.staging_area.clone())));

        self.transformers
            .push(Box::new(IssueMuter::new(self.staging_area.clone())));

        // keep overrides last
        for issue_override in &self.config.overrides {
            self.transformers.push(Box::new(issue_override.clone()));
        }
    }

    fn build_plan(&mut self) -> Result<Plan> {
        let target_mode = self
            .target_mode
            .as_ref()
            .ok_or_else(|| anyhow::anyhow!("Target mode not computed"))?
            .clone();

        Ok(Plan {
            verb: self.verb,
            target_mode,
            settings: self.settings.clone(),
            workspace: self.workspace.clone(),
            config: self.config.clone(),
            issue_cache: self.issue_cache.clone(),
            hits: self.cache_hits.clone(),
            invocations: self.invocations.clone(),
            jobs: self.jobs(),
            transformers: self.transformers.clone(),
            staging_area: self.staging_area.clone(),
            fail_level: self.settings.fail_level,
        })
    }

    fn compute_target_mode(&self) -> TargetMode {
        if self.settings.all {
            TargetMode::All
        } else if self.settings.index {
            TargetMode::Index
        } else if self.settings.index_file.is_some() {
            TargetMode::IndexFile(self.settings.index_file.clone().unwrap())
        } else if self.settings.sample.is_some() {
            TargetMode::Sample(self.settings.sample.unwrap())
        } else if !self.settings.paths.is_empty() {
            TargetMode::Paths(self.settings.paths.len())
        } else if let Some(upstream) = compute_upstream(&self.workspace, &self.settings.upstream) {
            TargetMode::UpstreamDiff(upstream)
        } else {
            TargetMode::HeadDiff
        }
    }

    fn build_cache(workspace: &Workspace, settings: &Settings) -> Result<Box<dyn Cache>> {
        if settings.cache {
            let library = workspace.library()?;
            library.create()?;

            Ok(Box::new(FilesystemCache::new(
                library.results_dir().join("issues"),
                "protos",
            )))
        } else {
            Ok(Box::new(NullCache::new()))
        }
    }

    fn jobs(&self) -> usize {
        Self::jobs_count(self.settings.jobs)
    }

    pub fn jobs_count(jobs: Option<u32>) -> usize {
        match jobs {
            Some(jobs) => {
                info!("Overriding max threads to {}", jobs);
                jobs as usize
            }
            None => {
                let system_cpus = num_cpus::get();

                info!(
                    "Found {} CPUs, setting max threads to {}",
                    system_cpus, system_cpus
                );

                system_cpus
            }
        }
    }
}<|MERGE_RESOLUTION|>--- conflicted
+++ resolved
@@ -22,6 +22,7 @@
 use qlty_types::analysis::v1::ExecutionVerb;
 use rayon::prelude::*;
 use std::collections::HashMap;
+use std::sync::{Arc, Mutex};
 use std::time::Instant;
 use tracing::{debug, info};
 
@@ -61,7 +62,7 @@
     staging_area: StagingArea,
     issue_cache: IssueCache,
     target_mode: Option<TargetMode>,
-    workspace_entry_finder_builder: Option<PluginWorkspaceEntryFinderBuilder>,
+    workspace_entry_finder_builder: Option<Arc<Mutex<PluginWorkspaceEntryFinderBuilder>>>,
     cache_hits: Vec<IssuesCacheHit>,
     active_plugins: Vec<ActivePlugin>,
     plugin_configs: HashMap<String, Vec<PluginConfigFile>>,
@@ -144,7 +145,7 @@
 
         builder.compute()?;
 
-        self.workspace_entry_finder_builder = Some(builder);
+        self.workspace_entry_finder_builder = Some(Arc::new(Mutex::new(builder)));
 
         Ok(())
     }
@@ -233,10 +234,6 @@
 
         let result = workspace_entry_finder_builder
             .clone()
-<<<<<<< HEAD
-            .diff_line_filter()
-        {
-=======
             .lock()
             .map_err(|_| {
                 debug!("Failed to lock workspace entry finder builder");
@@ -248,7 +245,6 @@
             });
 
         if let Ok(diff_line_filter) = result {
->>>>>>> b1d262d5
             self.transformers.push(diff_line_filter);
 
             if !self.settings.emit_existing_issues {
