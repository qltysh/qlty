--- conflicted
+++ resolved
@@ -150,11 +150,8 @@
                 MessageLevel::Error,
                 "invocation.parser.error".to_string(),
                 format!(
-<<<<<<< HEAD
                     "Error parsing output from {} [{}]",
-=======
-                    "Error parsing output from {}  [{}]",
->>>>>>> d1e9e84c
+                    "Error parsing output from {} [{}]",
                     invocation.plan.plugin_name, invocation_id_slug
                 ),
                 invocation.invocation.parser_error.clone().unwrap(),
