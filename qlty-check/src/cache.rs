--- conflicted
+++ resolved
@@ -1,11 +1,7 @@
 use crate::planner::config_files::PluginConfigFile;
 use crate::planner::target::Target;
 use crate::tool::Tool;
-<<<<<<< HEAD
-use anyhow::Result;
-=======
 use anyhow::{Context, Result};
->>>>>>> ba4991f4
 use git2::{Repository, Status};
 use itertools::Itertools;
 use prost::Message;
@@ -97,11 +93,7 @@
 
 #[derive(Debug, Clone)]
 pub struct IssuesCacheKey {
-<<<<<<< HEAD
-    repository_sha: Option<String>,
-=======
     repository_tree_sha: Option<String>,
->>>>>>> ba4991f4
     dirty_paths: Vec<PathBuf>,
     pub digest: HashDigest,
 }
@@ -283,19 +275,15 @@
             cache_busters.insert(path, contents);
         }
 
-        let mut repository_sha: Option<String> = None;
+        let mut repository_tree_sha: Option<String> = None;
         let mut dirty_paths = Vec::new();
         if let Ok(repository) = Workspace::new().and_then(|w| w.repo()) {
-            repository_sha = Self::repository_sha(&repository).ok();
+            repository_tree_sha = Self::repository_sha(&repository).ok();
             dirty_paths = Self::collect_dirty_paths(&repository);
         }
 
         Self {
-<<<<<<< HEAD
-            repository_sha,
-=======
-            repository_tree_sha: repository_sha,
->>>>>>> ba4991f4
+            repository_tree_sha,
             dirty_paths,
             digest: InvocationCacheKey {
                 qlty_version: QLTY_VERSION.to_string(),
@@ -331,11 +319,7 @@
     }
 
     fn add_target_sha(&mut self, target: &Target) -> bool {
-<<<<<<< HEAD
-        if let Some(sha) = &self.repository_sha {
-=======
         if let Some(sha) = &self.repository_tree_sha {
->>>>>>> ba4991f4
             if !self
                 .dirty_paths
                 .iter()
@@ -350,16 +334,12 @@
     }
 
     fn repository_sha(repo: &Repository) -> Result<String> {
-<<<<<<< HEAD
-        Ok(repo.head()?.resolve()?.target().unwrap().to_string())
-=======
         Ok(repo
             .head()?
             .resolve()?
             .target()
             .context("missing target")?
             .to_string())
->>>>>>> ba4991f4
     }
 
     fn collect_dirty_paths(repo: &Repository) -> Vec<PathBuf> {
@@ -367,12 +347,7 @@
             statuses
                 .iter()
                 .filter(|entry| entry.status() != Status::CURRENT && entry.path().is_some())
-<<<<<<< HEAD
-                .map(|entry| entry.path().map(PathBuf::from))
-                .flatten()
-=======
                 .flat_map(|entry| entry.path().map(PathBuf::from))
->>>>>>> ba4991f4
                 .collect::<Vec<PathBuf>>()
         } else {
             vec![]
